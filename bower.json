{
    "name": "tui-grid",
    "authors": [
        "NHN Ent. FE Development Lab"
    ],
    "license": "MIT",
    "main": [
        "dist/grid.js",
        "dist/grid.css"
    ],
    "ignore": [
        ".*",
        "images",
        "!dist/images",
        "performance",
        "examples",
        "src",
        "test",
        "jsdoc.conf.json",
        "webpack.config.js",
        "karma.conf.js",
        "karma.conf.ne.js",
        "package.json"
    ],
    "dependencies": {
        "backbone": "1.1.2",
        "jquery": "1.8.3",
        "tui-code-snippet": "1.2.0",
<<<<<<< HEAD
        "tui-component-pagination": "1.0.3",
        "tui-component-date-picker": "2.0.0"
=======
        "tui-component-pagination": "2.1.0",
        "tui-component-calendar": "1.1.2",
        "tui-component-date-picker": "1.3.1"
>>>>>>> 1f3690c1
    }
}<|MERGE_RESOLUTION|>--- conflicted
+++ resolved
@@ -26,13 +26,7 @@
         "backbone": "1.1.2",
         "jquery": "1.8.3",
         "tui-code-snippet": "1.2.0",
-<<<<<<< HEAD
-        "tui-component-pagination": "1.0.3",
-        "tui-component-date-picker": "2.0.0"
-=======
         "tui-component-pagination": "2.1.0",
-        "tui-component-calendar": "1.1.2",
-        "tui-component-date-picker": "1.3.1"
->>>>>>> 1f3690c1
+        "tui-component-date-picker": "2.1.0"
     }
 }