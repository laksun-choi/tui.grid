--- conflicted
+++ resolved
@@ -26,11 +26,7 @@
     "backbone": "~1.1.2",
     "jquery": "~1.8.3",
     "jquery-json": "~2.5.1",
-<<<<<<< HEAD
-    "ne-code-snippet": "~1.0.0",
-=======
     "ne-code-snippet": "~1.0.2",
->>>>>>> 16debc30
     "ne-component-pagination": "~1.0.0"
   }
 }