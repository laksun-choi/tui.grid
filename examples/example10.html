<!DOCTYPE html>
<html lang="ko">
<head>
    <meta charset="utf-8">
    <title>10. Binding to remote data</title>
    <link rel="stylesheet" type="text/css" href="../dist/grid.css" />
    <link rel="stylesheet" type="text/css" href="https://cdn.rawgit.com/nhnent/tui.component.pagination/2.0.0/dist/tui-component-pagination.css" />
</head>
<body>
<div class="explain" style="padding:10px;margin-bottom:20px;border:1px dashed #777;border-radius:5px;font-size:14px;">
<a href="https://github.com/nhnent/tui.grid/wiki/Binding-to-remote-data">Tutorial</a>
</div>
<div class="code-html">
<div id="grid"></div>
</div>
</body>
<script type="text/javascript" src="https://cdnjs.cloudflare.com/ajax/libs/jquery/1.8.3/jquery.js"></script>
<script type="text/javascript" src="https://cdnjs.cloudflare.com/ajax/libs/underscore.js/1.8.3/underscore.js"></script>
<script type="text/javascript" src="https://cdnjs.cloudflare.com/ajax/libs/backbone.js/1.1.2/backbone.js"></script>
<script type="text/javascript" src="https://cdnjs.cloudflare.com/ajax/libs/jquery-mockjax/1.6.2/jquery.mockjax.min.js"></script>
<script type="text/javascript" src="https://rawgit.com/nhnent/tui.code-snippet/1.2.0/code-snippet.js"></script>
<script type="text/javascript" src="https://cdn.rawgit.com/nhnent/tui.component.pagination/2.0.0/dist/tui-component-pagination.js"></script>
<script type="text/javascript" src="../dist/grid.js"></script>
<script type="text/javascript" src="./data/basic-dummy.js"></script>
<script type="text/javascript">

$.mockjax({
    url: 'api/readData',
    responseTime: 0,
    response: function(settings) {
        var page = settings.data.page;
        var perPage = settings.data.perPage;
        var start = (page - 1) * perPage;
        var end = start + perPage;
        var data = rowData.slice(start, end);

        this.responseText = JSON.stringify({
            result: true,
            data: {
                contents: data,
                pagination: {
                    page: page,
                    totalCount: 20
                }
            }
        });
    }
});

</script>
<script type="text/javascript" class="code-js">

var grid = new tui.Grid({
    el: $('#grid'),
<<<<<<< HEAD
    pagination: {
        itemsPerPage: 6,
        visiblePages: 2
    },
=======
    pagination: true,
>>>>>>> 871dbb20
    columns: [
        {
            title: 'Name',
            name: 'name'
        },
        {
            title: 'Artist',
            name: 'artist'
        },
        {
            title: 'Type',
            name: 'type'
        },
        {
            title: 'Release',
            name: 'release'
        },
        {
            title: 'Genre',
            name: 'genre'
        }
    ]
});

grid.use('Net', {
    perPage: 6,
    readDataMethod: 'GET',
    api: {
        readData: 'api/readData'
    }
});

</script>
</html><|MERGE_RESOLUTION|>--- conflicted
+++ resolved
@@ -52,14 +52,10 @@
 
 var grid = new tui.Grid({
     el: $('#grid'),
-<<<<<<< HEAD
     pagination: {
         itemsPerPage: 6,
         visiblePages: 2
     },
-=======
-    pagination: true,
->>>>>>> 871dbb20
     columns: [
         {
             title: 'Name',
