/**
 * @fileoverview The tui.Grid class for the external API.
 * @author NHN Ent. FE Development Team
 */
'use strict';

var _ = require('underscore');

var View = require('./base/view');
var ModelManager = require('./model/manager');
var ViewFactory = require('./view/factory');
var DomEventBus = require('./event/domEventBus');
var DomState = require('./domState');
var PublicEventEmitter = require('./publicEventEmitter');
var PainterManager = require('./painter/manager');
var PainterController = require('./painter/controller');
var NetAddOn = require('./addon/net');
var ComponentHolder = require('./componentHolder');
var util = require('./common/util');
var themeManager = require('./theme/manager');
var themeNameConst = require('./common/constMap').themeName;

var instanceMap = {};

require('../css/index.styl');

 /**
  * Toast UI Namespace
  * @namespace
  */
tui = window.tui = tui || {};

/**
 * Grid public API
 * @class
 * @param {PropertiesHash} options
 *      @param {number} [options.columnFixCount=0] - Column index for fixed column. The columns indexed from 0 to this
 *          value will always be shown on the left side. {@link tui.Grid#setColumnFixCount|setColumnFixCount}
 *          can be used for setting this value dynamically.
 *      @param {string} [options.selectType=''] - Type of buttons shown next to the _number(rowKey) column.
 *          The string value 'checkbox' or 'radio' can be used.
 *          If not specified, the button column will not be shown.
 *      @param {boolean} [options.autoNumbering=true] - Specifies whether to assign a auto increasing number
 *          to each rows when rendering time.
 *      @param {number} [options.headerHeight=35] - The height of the header area.
 *          When rows in header are multiple (merged column), this value must be the total height of rows.
 *      @param {number} [options.rowHeight=27] - The height of each rows.
 *      @param {boolean} [options.isFixedRowHeight=false] - If set to true, the height of each rows does not
 *          expand with content.
 *      @param {number} [options.bodyHeight] - The height of body area. If this value is empty, the height of body
 *          area expands to total height of rows.
 *      @param {number} [options.displayRowCount=10] - Deprecated.
 *          <del>The number of rows to be shown in the table area.
 *          Total height of grid will be set based on this value.</del>
 *      @param {number} [options.minimumColumnWidth=50] - Minimum width of each columns.
 *      @param {Object} [options.copyOption] - Option object for clipboard copying
 *      @param {boolean} [options.copyOption.useFormattedValue] - Whether to use formatted values or original values
 *          as a string to be copied to the clipboard
 *      @param {boolean} [options.useClientSort=true] - If set to true, sorting will be executed by client itself
 *          without server.
 *      @param {boolean} [options.singleClickEdit=false] - If set to true, editable cell in the view-mode will be
 *          changed to edit-mode by a single click.
 *      @param {boolean} [options.scrollX=true] - Specifies whether to show horizontal scrollbar.
 *      @param {boolean} [options.scrollY=true] - Specifies whether to show vertical scrollbar.
 *      @param {boolean} [options.fitToParentHeight=false] - If set to true, the height of the grid will expand to
 *          fit the height of parent element.
 *      @param {boolean} [options.showDummyRows=false] - If set to true, empty area will be filled with dummy rows.
 *      @param {string} [options.keyColumnName=null] - The name of the column to be used to identify each rows.
 *          If not specified, unique value for each rows will be created internally.
 *      @param {boolean} [options.toolbar=false] - If set to true, toolbar area will be shown.
 *      @param {boolean} [options.resizeHandle=false] - If set to true, a handle for resizing height will be shown.
 *      @param {Object} [options.pagination=null] - Options for tui.component.Pagination.
 *          If set to null or false, pagination will not be used.
 *      @param {array} options.columnModelList - The configuration of the grid columns.
 *          @param {string} options.columnModelList.columnName - The name of the column.
 *          @param {boolean} [options.columnModelList.isEllipsis=false] - If set to true, ellipsis will be used
 *              for overflowing content.
 *          @param {string} [options.columnModelList.align=left] - Horizontal alignment of the column content.
 *              Available values are 'left', 'center', 'right'.
 *          @param {string} [options.columnModelList.valign=middle] - Vertical alignment of the column content.
 *              Available values are 'top', 'middle', 'bottom'.
 *          @param {string} [options.columnModelList.className] - The name of the class to be used for all cells of
 *              the column.
 *          @param {string} [options.columnModelList.title] - The title of the column to be shown on the header.
 *          @param {number} [options.columnModelList.width] - The width of the column. The unit is pixel.
 *          @param {boolean} [options.columnModelList.isHidden] - If set to true, the column will not be shown.
 *          @param {boolean} [options.columnModelList.isFixedWidth=false] - If set to true, the width of the column
 *              will not be changed.
 *          @param {boolean} [options.columnModelList.isRequired=false] - If set to true, the data of the column
 *              will be checked to be not empty whenever data is changed or calling {@link tui.Grid#validate}.
 *          @param {string} [options.columnModelList.defaultValue] - The default value to be shown when the column
 *              doesn't have a value.
 *          @param {function} [options.columnModelList.formatter] - The function that formats the value of the cell.
 *              The retrurn value of the function will be shown as the value of the cell.
 *          @param {boolean} [options.columnModelList.notUseHtmlEntity=false] - If set to true, the value of the cell
 *              will not be encoded as HTML entities.
 *          @param {boolean} [options.columnModelList.isIgnore=false] - If set to true, the value of the column will be
 *               ignored when setting up the list of modified rows.
 *          @param {boolean} [options.columnModelList.isSortable=false] - If set to true, sort button will be shown on
 *              the right side of the column header, which executes the sort action when clicked.
 *          @param {Array} [options.columnModelList.editOption] - The object for configuring editing UI.
 *              @param {string} [options.columnModelList.editOption.type='normal'] - The string value that specifies
 *                  the type of the editing UI.
 *                  Available values are 'text', 'password', 'select', 'radio', 'checkbox'.
 *              @param {boolean} [options.columnModelList.editOption.useViewMode=true] - If set to true, default mode
 *                  of the cell will be the 'view-mode'. The mode will be switched to 'edit-mode' only when user
 *                  double click or press 'ENTER' key on the cell. If set to false, the cell will always show the
 *                  input elements as a default.
 *              @param {Array} [options.columnModelList.editOption.list] - Specifies the option list for the
 *                  'select', 'radio', 'checkbox' type. The item of the array must contain properties named
 *                  'text' and 'value'. (e.g. [{text: 'option1', value: 1}, {...}])
 *              @param {function} [options.columnModelList.editOption.changeBeforeCallback] - The function that will be
 *                  called before changing the value of the cell. If returns false, the changing will be canceled.
 *              @param {function} [options.columnModelList.editOption.changeAfterCallback] - The function that will be
 *                  called after changing the value of the cell.
 *              @param {(string|function)} [options.columnModelList.editOption.beforeContent] - The HTML string to be
 *                  shown left to the value. If it's a function, the return value will be used.
 *              @param {(string|function)} [options.columnModelList.editOption.afterContent] - The HTML string to be
 *                  shown right to the value. If it's a function, the return value will be used.
 *              @param {function} [options.columnModelList.editOption.converter] - The function whose
 *                  return value (HTML) represents the UI of the cell. If the return value is
 *                  falsy(null|undefined|false), default UI will be shown.
 *              @param {Object} [options.columnModelList.editOption.inputEvents] - The object that has an event name
 *                  as a key and event handler as a value for events on input element.
 *              @param {Object} [options.columnModelList.copyOption] - Option object for clipboard copying.
 *                  This option is column specific, and overrides the global copyOption.
 *              @param {boolean} [options.columnModelList.copyOption.useFormattedValue] - Whether to use
 *                  formatted values or original values as a string to be copied to the clipboard
 *          @param {Array} [options.columnModelList.relationList] - Specifies relation between this and other column.
 *              @param {array} [options.columnModelList.relationList.columnList] - Array of the names of target columns.
 *              @param {function} [options.columnModelList.relationList.isDisabled] - If returns true, target columns
 *                  will be disabled.
 *              @param {function} [options.columnModelList.relationList.isEditable] - If returns true, target columns
 *                  will be editable.
 *              @param {function} [options.columnModelList.relationList.optionListChange] - The function whose return
 *                  value specifies the option list for the 'select', 'radio', 'checkbox' type.
 *                  The options list of target columns will be replaced with the return value of this function.
 *          @param {Object} [options.columnModelList.component] - Option for using tui-component
 *              @param {string} [options.columnModelList.component.name] - The name of the compnent to use
 *                  for this column
 *              @param {Object} [options.columnModelList.component.option] - The option object to be used for
 *                  creating the component
 *      @param {array} [options.columnMerge] - The array that specifies the merged column.
 *          This options does not merge the cells of multiple columns into a single cell.
 *          This options only effects to the headers of the multiple columns, creates a new parent header
 *          that includes the headers of spcified columns, and sets up the hierarchy.
 *      @param {Object} [options.footer] - The object for configuring footer area.
 *          @param {number} [options.footer.height] - The height of the footer area.
 *          @param {Object.<string, Object>} [options.footer.columnContent]
 *              The object for configuring each column in the footer.
 *              Sub options below are keyed by each column name.
 *              @param {boolean} [options.footer.columnContent.useAutoSummary=true]
 *                  If set to true, the summary value of each column is served as a paramater to the template
 *                  function whenever data is changed.
 *              @param {function} [options.footer.columnContent.template] - Template function which returns the
 *                  content(HTML) of the column of the footer. This function takes an K-V object as a parameter
 *                  which contains a summary values keyed by 'sum', 'avg', 'min', 'max' and 'cnt'.
 * @param {Object} options - Options set by user
 */
tui.Grid = View.extend(/**@lends tui.Grid.prototype */{
    initialize: function(options) {
        options = util.enableDeprecatedOptions(options);

        this.id = util.getUniqueKey();
        this.domState = new DomState(this.$el);
        this.domEventBus = DomEventBus.create();
        this.modelManager = this._createModelManager(options);
        this.painterManager = this._createPainterManager();
        this.componentHolder = this._createComponentHolder(options.pagination);
        this.viewFactory = this._createViewFactory(options);
        this.container = this.viewFactory.createContainer();
        this.publicEventEmitter = this._createPublicEventEmitter();

        this.container.render();
        this.refreshLayout();

        if (!themeManager.isApplied()) {
            themeManager.apply(themeNameConst.DEFAULT);
        }

        this.addOn = {};
        instanceMap[this.id] = this;
    },

    /**
     * Creates core model and returns it.
     * @param {Object} options - Options set by user
     * @returns {module:model/manager} - New model manager object
     * @private
     */
    _createModelManager: function(options) {
        var modelOptions = _.assign({}, options, {
            gridId: this.id
        });

        _.omit(modelOptions, 'el');

        return new ModelManager(modelOptions, this.domState, this.domEventBus);
    },

    /**
     * Creates painter manager and returns it
     * @returns {module:painter/manager}
     * @private
     */
    _createPainterManager: function() {
        var controller = new PainterController({
            focusModel: this.modelManager.focusModel,
            dataModel: this.modelManager.dataModel,
            columnModel: this.modelManager.columnModel,
            selectionModel: this.modelManager.selectionModel
        });

        return new PainterManager({
            gridId: this.id,
            selectType: this.modelManager.columnModel.get('selectType'),
            isFixedRowHeight: this.modelManager.dimensionModel.get('isFixedRowHeight'),
            domEventBus: this.domEventBus,
            controller: controller
        });
    },

    /**
     * Creates a view factory.
     * @param {options} options - options
     * @returns {module:view/factory}
     * @private
     */
    _createViewFactory: function(options) {
        var viewOptions = _.pick(options, [
<<<<<<< HEAD
            'resizeHandle', 'toolbar', 'footer'
=======
            'singleClickEdit', 'resizeHandle', 'toolbar', 'footer'
>>>>>>> a26fd1ea
        ]);
        var dependencies = {
            modelManager: this.modelManager,
            painterManager: this.painterManager,
            componentHolder: this.componentHolder,
            domEventBus: this.domEventBus,
            domState: this.domState
        };

        return new ViewFactory(_.assign(dependencies, viewOptions));
    },

    /**
     * Creates a pagination component.
     * @param {Object} pgOptions - pagination options
     * @returns {module:component/pagination}
     * @private
     */
    _createComponentHolder: function(pgOptions) {
        return new ComponentHolder({
            pagination: pgOptions
        });
    },

    /**
     * Creates public event emitter and returns it.
     * @returns {module:publicEventEmitter} - New public event emitter
     * @private
     */
    _createPublicEventEmitter: function() {
        var emitter = new PublicEventEmitter(this);

        emitter.listenToFocusModel(this.modelManager.focusModel);
        emitter.listenToDomEventBus(this.domEventBus);

        return emitter;
    },

    /**
     * Disables all rows.
     */
    disable: function() {
        this.modelManager.dataModel.setDisabled(true);
    },

    /**
     * Enables all rows.
     */
    enable: function() {
        this.modelManager.dataModel.setDisabled(false);
    },

    /**
     * Disables the row identified by the rowkey.
     * @param {(number|string)} rowKey - The unique key of the target row
     */
    disableRow: function(rowKey) {
        this.modelManager.dataModel.disableRow(rowKey);
    },

    /**
     * Enables the row identified by the rowKey.
     * @param {(number|string)} rowKey - The unique key of the target row
     */
    enableRow: function(rowKey) {
        this.modelManager.dataModel.enableRow(rowKey);
    },

    /**
     * Returns the value of the cell identified by the rowKey and columnName.
     * @param {(number|string)} rowKey - The unique key of the target row.
     * @param {string} columnName - The name of the column
     * @param {boolean} [isOriginal] - It set to true, the original value will be return.
     * @returns {(number|string)} - The value of the cell
     */
    getValue: function(rowKey, columnName, isOriginal) {
        return this.modelManager.dataModel.getValue(rowKey, columnName, isOriginal);
    },

    /**
     * Returns a list of all values in the specified column.
     * @param {string} columnName - The name of the column
     * @param {boolean} [isJsonString=false] - It set to true, return value will be converted to JSON string.
     * @returns {(Array|string)} - A List of all values in the specified column. (or JSON string of the list)
     */
    getColumnValues: function(columnName, isJsonString) {
        return this.modelManager.dataModel.getColumnValues(columnName, isJsonString);
    },

    /**
     * Returns the object that contains all values in the specified row.
     * @param {(number|string)} rowKey - The unique key of the target row
     * @param {boolean} [isJsonString=false] - If set to true, return value will be converted to JSON string.
     * @returns {(Object|string)} - The object that contains all values in the row. (or JSON string of the object)
     */
    getRow: function(rowKey, isJsonString) {
        return this.modelManager.dataModel.getRowData(rowKey, isJsonString);
    },

    /**
     * Returns the object that contains all values in the row at specified index.
     * @param {number} index - The index of the row
     * @param {Boolean} [isJsonString=false] - If set to true, return value will be converted to JSON string.
     * @returns {Object|string} - The object that contains all values in the row. (or JSON string of the object)
     */
    getRowAt: function(index, isJsonString) {
        return this.modelManager.dataModel.getRowDataAt(index, isJsonString);
    },

    /**
     * Returns the total number of the rows.
     * @returns {number} - The total number of the rows
     */
    getRowCount: function() {
        return this.modelManager.dataModel.length;
    },

    /**
     * Returns the rowKey of the currently selected row.
     * @returns {(number|string)} - The rowKey of the row
     */
    getSelectedRowKey: function() {
        return this.modelManager.focusModel.which().rowKey;
    },

    /**
     * Returns the jquery object of the cell identified by the rowKey and columnName.
     * @param {(number|string)} rowKey - The unique key of the row
     * @param {string} columnName - The name of the column
     * @returns {jQuery} - The jquery object of the cell element
     */
    getElement: function(rowKey, columnName) {
        return this.modelManager.dataModel.getElement(rowKey, columnName);
    },

    /**
     * Sets the value of the cell identified by the specified rowKey and columnName.
     * @param {(number|string)} rowKey - The unique key of the row
     * @param {string} columnName - The name of the column
     * @param {(number|string)} columnValue - The value to be set
     */
    setValue: function(rowKey, columnName, columnValue) {
        this.modelManager.dataModel.setValue(rowKey, columnName, columnValue);
    },

    /**
     * Sets the all values in the specified column.
     * @param {string} columnName - The name of the column
     * @param {(number|string)} columnValue - The value to be set
     * @param {Boolean} [isCheckCellState=true] - If set to true, only editable and not disabled cells will be affected.
     */
    setColumnValues: function(columnName, columnValue, isCheckCellState) {
        this.modelManager.dataModel.setColumnValues(columnName, columnValue, isCheckCellState);
    },

    /**
     * Replace all rows with the specified list. This will not change the original data.
     * @param {Array} rowList - A list of new rows
     */
    replaceRowList: function(rowList) {
        this.modelManager.dataModel.replaceRowList(rowList);
    },

    /**
     * Replace all rows with the specified list. This will change the original data.
     * @param {Array} rowList - A list of new rows
     * @param {function} callback - The function that will be called when done.
     */
    setRowList: function(rowList, callback) {
        this.modelManager.dataModel.setRowList(rowList, true, callback);
    },

    /**
     * Sets the height of body-area.
     * @param {number} value - The number of pixel
     */
    setBodyHeight: function(value) {
        this.modelManager.dimensionModel.set('bodyHeight', value);
    },

    /**
     * Sets focus on the cell identified by the specified rowKey and columnName.
     * @param {(number|string)} rowKey - The unique key of the row
     * @param {string} columnName - The name of the column
     * @param {boolean} [isScrollable=false] - If set to true, the view will scroll to the cell element.
     */
    focus: function(rowKey, columnName, isScrollable) {
        this.modelManager.focusModel.focusClipboard();
        this.modelManager.focusModel.focus(rowKey, columnName, isScrollable);
    },

    /**
     * Sets focus on the cell at the specified index of row and column.
     * @param {(number|string)} rowIndex - The index of the row
     * @param {string} columnIndex - The index of the column
     * @param {boolean} [isScrollable=false] - If set to true, the view will scroll to the cell element.
     */
    focusAt: function(rowIndex, columnIndex, isScrollable) {
        this.modelManager.focusModel.focusAt(rowIndex, columnIndex, isScrollable);
    },

    /**
     * Sets focus on the cell at the specified index of row and column and starts to edit.
     * @param {(number|string)} rowKey - The unique key of the row
     * @param {string} columnName - The name of the column
     * @param {boolean} [isScrollable=false] - If set to true, the view will scroll to the cell element.
     */
    focusIn: function(rowKey, columnName, isScrollable) {
        this.modelManager.focusModel.focusIn(rowKey, columnName, isScrollable);
    },

    /**
     * Sets focus on the cell at the specified index of row and column and starts to edit.
     * @param {(number|string)} rowIndex - The index of the row
     * @param {string} columnIndex - The index of the column
     * @param {boolean} [isScrollable=false] - If set to true, the view will scroll to the cell element.
     */
    focusInAt: function(rowIndex, columnIndex, isScrollable) {
        this.modelManager.focusModel.focusInAt(rowIndex, columnIndex, isScrollable);
    },

    /**
     * Makes view ready to get keyboard input.
     */
    readyForKeyControl: function() {
        this.modelManager.focusModel.focusClipboard();
    },

    /**
     * Removes focus from the focused cell.
     */
    blur: function() {
        this.modelManager.focusModel.blur();
    },

    /**
     * Checks all rows.
     */
    checkAll: function() {
        this.modelManager.dataModel.checkAll();
    },

    /**
     * Checks the row identified by the specified rowKey.
     * @param {(number|string)} rowKey - The unique key of the row
     */
    check: function(rowKey) {
        this.modelManager.dataModel.check(rowKey);
    },

    /**
     * Unchecks all rows.
     */
    uncheckAll: function() {
        this.modelManager.dataModel.uncheckAll();
    },

    /**
     * Unchecks the row identified by the specified rowKey.
     * @param {(number|string)} rowKey - The unique key of the row
     */
    uncheck: function(rowKey) {
        this.modelManager.dataModel.uncheck(rowKey);
    },

    /**
     * Removes all rows.
     */
    clear: function() {
        this.modelManager.dataModel.setRowList([]);
    },

    /**
     * Removes the row identified by the specified rowKey.
     * @param {(number|string)} rowKey - The unique key of the row
     * @param {(boolean|object)} [options] - Options. If the type is boolean, this value is equivalent to
     *     options.removeOriginalData.
     * @param {boolean} [options.removeOriginalData] - If set to true, the original data will be removed.
     * @param {boolean} [options.keepRowSpanData] - If set to true, the value of the merged cells will not be
     *     removed although the target is first cell of them.
     */
    removeRow: function(rowKey, options) {
        if (tui.util.isBoolean(options) && options) {
            options = {
                removeOriginalData: true
            };
        }
        this.modelManager.dataModel.removeRow(rowKey, options);
    },

    /**
     * Removes all checked rows.
     * @param {boolean} isConfirm - If set to true, confirm message will be shown before remove.
     * @returns {boolean} - True if there's at least one row removed.
     */
    removeCheckedRows: function(isConfirm) {
        var rowKeyList = this.getCheckedRowKeyList(),
            message = rowKeyList.length + '건의 데이터를 삭제하시겠습니까?';

        if (rowKeyList.length > 0 && (!isConfirm || confirm(message))) {
            _.each(rowKeyList, function(rowKey) {
                this.modelManager.dataModel.removeRow(rowKey);
            }, this);
            return true;
        }
        return false;
    },

    /**
     * Enables the row identified by the rowKey to be able to check.
     * @param {(number|string)} rowKey - The unique key of the row
     */
    enableCheck: function(rowKey) {
        this.modelManager.dataModel.enableCheck(rowKey);
    },

    /**
     * Disables the row identified by the spcified rowKey to not be abled to check.
     * @param {(number|string)} rowKey - The unique keyof the row.
     */
    disableCheck: function(rowKey) {
        this.modelManager.dataModel.disableCheck(rowKey);
    },

    /**
     * Returns a list of the rowKey of checked rows.
     * @param {Boolean} [isJsonString=false] - If set to true, return value will be converted to JSON string.
     * @returns {Array|string} - A list of the rowKey. (or JSON string of the list)
     */
    getCheckedRowKeyList: function(isJsonString) {
        var checkedRowList = this.modelManager.dataModel.getRowList(true);
        var checkedRowKeyList = _.pluck(checkedRowList, 'rowKey');

        return isJsonString ? JSON.stringify(checkedRowKeyList) : checkedRowKeyList;
    },

    /**
     * Returns a list of the checked rows.
     * @param {Boolean} [isJsonString=false] - If set to true, return value will be converted to JSON string.
     * @returns {Array|string} - A list of the checked rows. (or JSON string of the list)
     */
    getCheckedRowList: function(isJsonString) {
        var checkedRowList = this.modelManager.dataModel.getRowList(true);

        return isJsonString ? JSON.stringify(checkedRowList) : checkedRowList;
    },

    /**
     * Returns a list of the column model.
     * @returns {Array} - A list of the column model.
     */
    getColumnModelList: function() {
        return this.modelManager.columnModel.get('dataColumnModelList');
    },

    /**
     * Returns the object that contains the lists of changed data compared to the original data.
     * The object has properties 'createList', 'updateList', 'deleteList'.
     * @param {Object} [options] Options
     *      @param {boolean} [options.isOnlyChecked=false] - If set to true, only checked rows will be considered.
     *      @param {boolean} [options.isRaw=false] - If set to true, the data will contains
     *          the row data for internal use.
     *      @param {boolean} [options.isOnlyRowKeyList=false] - If set to true, only keys of the changed
     *          rows will be returned.
     *      @param {Array} [options.filteringColumnList] - A list of column name to be excluded.
     * @returns {{createList: Array, updateList: Array, deleteList: Array}} - Object that contains the result list.
     */
    getModifiedRowList: function(options) {
        return this.modelManager.dataModel.getModifiedRowList(options);
    },

    /**
     * Insert the new row with specified data to the end of table.
     * @param {object} [row] - The data for the new row
     * @param {object} [options] - Options
     * @param {number} [options.at] - The index at which new row will be inserted
     * @param {boolean} [options.extendPrevRowSpan] - If set to true and the previous row at target index
     *        has a rowspan data, the new row will extend the existing rowspan data.
     * @param {boolean} [options.focus] - If set to true, move focus to the new row after appending
     */
    appendRow: function(row, options) {
        this.modelManager.dataModel.append(row, options);
    },

    /**
     * Insert the new row with specified data to the beginning of table.
     * @param {object} [row] - The data for the new row
     * @param {object} [options] - Options
     * @param {boolean} [options.focus] - If set to true, move focus to the new row after appending
     */
    prependRow: function(row, options) {
        this.modelManager.dataModel.prepend(row, options);
    },

    /**
     * Returns true if there are at least one row changed.
     * @returns {boolean} - True if there are at least one row changed.
     */
    isChanged: function() {
        return this.modelManager.dataModel.isChanged();
    },

    /**
     * Returns the instance of specified AddOn.
     * @param {string} name - The name of the AddOn
     * @returns {instance} addOn - The instance of the AddOn
     */
    getAddOn: function(name) {
        return name ? this.addOn[name] : this.addOn;
    },

    /**
     * Restores the data to the original data.
     * (Original data is set by {@link tui.Grid#setRowList|setRowList}
     */
    restore: function() {
        this.modelManager.dataModel.restore();
    },

    /**
     * Selects the row identified by the rowKey.
     * @param {(number|string)} rowKey - The unique key of the row
     */
    select: function(rowKey) {
        var firstColumn = this.modelManager.columnModel.at(0, true);

        this.modelManager.focusModel.focus(rowKey, firstColumn.columnName);
    },

    /**
     * Unselects selected rows.
     */
    unselect: function() {
        this.modelManager.focusModel.unselect(true);
    },

    /**
     * Sets the count of fixed column.
     * @param {number} count - The count of column to be fixed
     */
    setColumnFixCount: function(count) {
        this.modelManager.columnModel.set('columnFixCount', count);
    },

    /**
     * Sets the list of column model.
     * @param {Array} columnModelList - A new list of column model
     */
    setColumnModelList: function(columnModelList) {
        this.modelManager.columnModel.set('columnModelList', columnModelList);
    },

    /**
     * Create an specified AddOn and use it on this instance.
     * @param {string} name - The name of the AddOn to use.
     * @param {object} options - The option objects for configuring the AddON.
     * @returns {tui.Grid} - This instance.
     */
    use: function(name, options) {
        if (name === 'Net') {
            options = _.assign({
                domEventBus: this.domEventBus,
                toolbarModel: this.modelManager.toolbarModel,
                renderModel: this.modelManager.renderModel,
                dataModel: this.modelManager.dataModel,
                pagination: this.componentHolder.getInstance('pagination')
            }, options);

            this.addOn.Net = new NetAddOn(options);
            this.publicEventEmitter.listenToNetAddon(this.addOn.Net);
        }
        return this;
    },

    /**
     * Returns a list of all rows.
     * @returns {Array} - A list of all rows
     */
    getRowList: function() {
        return this.modelManager.dataModel.getRowList();
    },

    /**
     * Sorts all rows by the specified column.
     * @param {string} columnName - The name of the column to be used to compare the rows
     * @param {boolean} [isAscending] - Whether the sort order is ascending.
     *        If not specified, use the negative value of the current order.
     */
    sort: function(columnName, isAscending) {
        this.modelManager.dataModel.sortByField(columnName, isAscending);
    },

    /**
     * Unsorts all rows. (Sorts by rowKey).
     */
    unSort: function() {
        this.sort('rowKey');
    },

    /**
     * Adds the specified css class to cell element identified by the rowKey and className
     * @param {(number|string)} rowKey - The unique key of the row
     * @param {string} columnName - The name of the column
     * @param {string} className - The css class name to add
     */
    addCellClassName: function(rowKey, columnName, className) {
        this.modelManager.dataModel.get(rowKey).addCellClassName(columnName, className);
    },

    /**
     * Adds the specified css class to all cell elements in the row identified by the rowKey
     * @param {(number|string)} rowKey - The unique key of the row
     * @param {string} className - The css class name to add
     */
    addRowClassName: function(rowKey, className) {
        this.modelManager.dataModel.get(rowKey).addClassName(className);
    },

    /**
     * Removes the specified css class from the cell element indentified by the rowKey and columnName.
     * @param {(number|string)} rowKey - The unique key of the row
     * @param {string} columnName - The name of the column
     * @param {string} className - The css class name to be removed
     */
    removeCellClassName: function(rowKey, columnName, className) {
        this.modelManager.dataModel.get(rowKey).removeCellClassName(columnName, className);
    },

    /**
     * Removes the specified css class from all cell elements in the row identified by the rowKey.
     * @param {(number|string)} rowKey - The unique key of the row
     * @param {string} className - The css class name to be removed
     */
    removeRowClassName: function(rowKey, className) {
        this.modelManager.dataModel.get(rowKey).removeClassName(className);
    },

    /**
     * Returns the rowspan data of the cell identified by the rowKey and columnName.
     * @param {(number|string)} rowKey - The unique key of the row
     * @param {string} columnName - The name of the column
     * @returns {Object} - Row span data
     */
    getRowSpanData: function(rowKey, columnName) {
        return this.modelManager.dataModel.getRowSpanData(rowKey, columnName);
    },

    /**
     * Returns the index of the row indentified by the rowKey.
     * @param {number|string} rowKey - The unique key of the row
     * @returns {number} - The index of the row
     */
    getIndexOfRow: function(rowKey) {
        return this.modelManager.dataModel.indexOfRowKey(rowKey);
    },

    /**
     * Returns an instance of tui.component.Pagination.
     * @returns {tui.component.Pagination}
     */
    getPagination: function() {
        return this.componentHolder.getInstance('pagination');
    },

    /**
     * Sets the number of rows to be shown in the table area.
     * @deprecated
     * @param {number} count - The number of rows
     */
    setDisplayRowCount: function(count) {
        this.modelManager.dimensionModel.setBodyHeightWithRowCount(count);
    },

    /**
     * Sets the width and height of the dimension.
     * @param  {(number|null)} width - The width of the dimension
     * @param  {(number|null)} height - The height of the dimension
     */
    setSize: function(width, height) {
        this.modelManager.dimensionModel.setSize(width, height);
    },

    /**
     * Refresh the layout view. Use this method when the view was rendered while hidden.
     */
    refreshLayout: function() {
        this.modelManager.dimensionModel.refreshLayout();
    },

    /**
     * Reset the width of each column by using initial setting of column models.
     */
    resetColumnWidths: function() {
        this.modelManager.coordColumnModel.resetColumnWidths();
    },

    /**
     * Show columns
     * @param {...string} arguments - Column names to show
     */
    showColumn: function() {
        var args = tui.util.toArray(arguments);
        this.modelManager.columnModel.setHidden(args, false);
    },

    /**
     * Hide columns
     * @param {...string} arguments - Column names to hide
     */
    hideColumn: function() {
        var args = tui.util.toArray(arguments);
        this.modelManager.columnModel.setHidden(args, true);
    },

    /**
     * Sets the HTML string of given column footer.
     * @param {string} columnName - column name
     * @param {string} contents - HTML string
     */
    setFooterColumnContent: function(columnName, contents) {
        this.modelManager.columnModel.setFooterContent(columnName, contents);
    },

    /**
     * Validates all data and returns the result.
     * Return value is an array which contains only rows which have invalid cell data.
     * @returns {Array.<Object>} An array of error object
     * @example
     // return value example
    [
        {
            rowKey: 1,
            errors: [
                {
                    columnName: 'c1',
                    errorCode: 'REQUIRED'
                },
                {
                    columnName: 'c2',
                    errorCode: 'REQUIRED'
                }
            ]
        },
        {
            rowKey: 3,
            errors: [
                {
                    columnName: 'c2',
                    errorCode: 'REQUIRED'
                }
            ]
        }
    ]
     */
    validate: function() {
        return this.modelManager.dataModel.validate();
    },

    /**
     * Destroys the instance.
     */
    destroy: function() {
        this.modelManager.destroy();
        this.container.destroy();
        this.modelManager = this.container = null;
    }
});

/**
 * Returns an instance of the grid associated to the id.
 * @api
 * @static
 * @param  {number} id - ID of the target grid
 * @returns {tui.Grid} - Grid instance
 */
tui.Grid.getInstanceById = function(id) {
    return instanceMap[id];
};

/**
 * Apply theme to all grid instances with the preset options of a given name.
 * @api
 * @static
 * @param {String} presetName - preset theme name. Available values are 'default', 'striped' and 'clean'.
 * @param {Object} [extOptions] - if exist, extend preset options with this object.
 *   @param {Object} [extOptions.grid] - Styles for the grid (container)
 *     @param {String} [extOptions.grid.background] - Background color of the grid.
 *     @param {number} [extOptions.grid.border] - Border color of the grid
 *     @param {number} [extOptions.grid.text] - Text color of the grid.
 *   @param {Object} [extOptions.selection] - Styles for a selection layer.
 *     @param {String} [extOptions.selection.background] - Background color of a selection layer.
 *     @param {String} [extOptions.selection.border] - Border color of a selection layer.
 *   @param {Object} [extOptions.toolbar] - Styles for a toolbar area.
 *     @param {String} [extOptions.toolbar.background] - Background color of a toolbar area.
 *     @param {String} [extOptions.toolbar.border] - Border color of a toolbar area.
 *   @param {Object} [extOptions.scrollbar] - Styles for scrollbars.
 *     @param {String} [extOptions.scrollbar.background] - Background color of scrollbars.
 *     @param {String} [extOptions.scrollbar.thumb] - Color of thumbs in scrollbars.
 *     @param {String} [extOptions.scrollbar.active] - Color of arrows(for IE) or
 *          thumb:hover(for other browsers) in scrollbars.
 *   @param {Object} [extOptions.cell] - Styles for the table cells.
 *     @param {Object} [extOptions.cell.normal] - Styles for normal cells.
 *       @param {String} [extOptions.cell.normal.background] - Background color of normal cells.
 *       @param {String} [extOptions.cell.normal.border] - Border color of normal cells.
 *       @param {String} [extOptions.cell.normal.text] - Text color of normal cells.
 *       @param {Boolean} [extOptions.cell.normal.showVerticalBorder] - Whether vertical borders of
 *           normal cells are visible.
 *       @param {Boolean} [extOptions.cell.normal.showHorizontalBorder] - Whether horizontal borders of
 *           normal cells are visible.
 *     @param {Object} [extOptions.cell.head] - Styles for the head cells.
 *       @param {String} [extOptions.cell.head.background] - Background color of head cells.
 *       @param {String} [extOptions.cell.head.border] - border color of head cells.
 *       @param {String} [extOptions.cell.head.text] - text color of head cells.
 *       @param {Boolean} [extOptions.cell.head.showVerticalBorder] - Whether vertical borders of
 *           head cells are visible.
 *       @param {Boolean} [extOptions.cell.head.showHorizontalBorder] - Whether horizontal borders of
 *           head cells are visible.
 *     @param {Object} [extOptions.cell.selectedHead] - Styles for selected head cells.
 *       @param {String} [extOptions.cell.selectedHead.background] - background color of selected haed cells.
 *       @param {String} [extOptions.cell.selectedHead.text] - text color of selected head cells.
 *     @param {Object} [extOptions.cell.focused] - Styles for a focused cell.
 *       @param {String} [extOptions.cell.focused.background] - background color of a focused cell.
 *       @param {String} [extOptions.cell.focused.border] - border color of a focused cell.
 *     @param {Object} [extOptions.cell.required] - Styles for required cells.
 *       @param {String} [extOptions.cell.required.background] - background color of required cells.
 *       @param {String} [extOptions.cell.required.text] - text color of required cells.
 *     @param {Object} [extOptions.cell.editable] - Styles for editable cells.
 *       @param {String} [extOptions.cell.editable.background] - background color of the editable cells.
 *       @param {String} [extOptions.cell.editable.text] - text color of the selected editable cells.
 *     @param {Object} [extOptions.cell.disabled] - Styles for disabled cells.
 *       @param {String} [extOptions.cell.disabled.background] - background color of disabled cells.
 *       @param {String} [extOptions.cell.disabled.text] - text color of disabled cells.
 *     @param {Object} [extOptions.cell.invalid] - Styles for invalid cells.
 *       @param {String} [extOptions.cell.invalid.background] - background color of invalid cells.
 *       @param {String} [extOptions.cell.invalid.text] - text color of invalid cells.
 *     @param {Object} [extOptions.cell.currentRow] - Styles for cells in a current row.
 *       @param {String} [extOptions.cell.currentRow.background] - background color of cells in a current row.
 *       @param {String} [extOptions.cell.currentRow.text] - text color of cells in a current row.
 *     @param {Object} [extOptions.cell.evenRow] - Styles for cells in even rows.
 *       @param {String} [extOptions.cell.evenRow.background] - background color of cells in even rows.
 *       @param {String} [extOptions.cell.evenRow.text] - text color of cells in even rows.
 *     @param {Object} [extOptions.cell.dummy] - Styles for dummy cells.
 *       @param {String} [extOptions.cell.dummy.background] - background color of dummy cells.
 * @example
tui.Grid.applyTheme('striped', {
    grid: {
        border: '#aaa',
        text: '#333'
    },
    cell: {
        disabled: {
            text: '#999'
        }
    }
});
 */
tui.Grid.applyTheme = function(presetName, extOptions) {
    themeManager.apply(presetName, extOptions);
};<|MERGE_RESOLUTION|>--- conflicted
+++ resolved
@@ -228,11 +228,7 @@
      */
     _createViewFactory: function(options) {
         var viewOptions = _.pick(options, [
-<<<<<<< HEAD
             'resizeHandle', 'toolbar', 'footer'
-=======
-            'singleClickEdit', 'resizeHandle', 'toolbar', 'footer'
->>>>>>> a26fd1ea
         ]);
         var dependencies = {
             modelManager: this.modelManager,
