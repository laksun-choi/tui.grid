--- conflicted
+++ resolved
@@ -270,12 +270,8 @@
         var emitter = new PublicEventEmitter(this);
 
         emitter.listenToFocusModel(this.modelManager.focusModel);
-<<<<<<< HEAD
         emitter.listenToDomEventBus(this.domEventBus);
-=======
         emitter.listenToDataModel(this.modelManager.dataModel);
-        emitter.listenToContainerView(this.container);
->>>>>>> c92034a7
 
         return emitter;
     },
@@ -891,7 +887,7 @@
      * @returns {array} Row list
      */
     findRows: function(conditions) {
-        var rowList = this.modelManager.dataModel.getRowList();
+        var rowList = this.modelManager.dataModel.getRows();
         return _.where(rowList, conditions);
     },
 
