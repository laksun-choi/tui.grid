/**
 * @fileoverview TreeRowList grid data model implementation
 * @author NHN Ent. FE Development Team
 */

'use strict';

var _ = require('underscore');
var util = require('tui-code-snippet');

var RowList = require('./rowList');
var TreeRow = require('./treeRow');

/**
 * TreeRowList class implementation
 * @module model/data/treeModel
 * @extends module:base/collection
 * @ignore
 */
var TreeRowList = RowList.extend(/** @lends module:model/data/treeRowList.prototype */{
    initialize: function() {
        RowList.prototype.initialize.apply(this, arguments);

        /**
         * root row which actually does not exist.
         * it keeps depth 1 rows as it's children
         * @type {Object}
         */
        this._rootRow = createEmptyTreeRowData();
    },

    model: TreeRow,

    /**
     * flattened tree row to grid row
     * process _extraData then set rowSpanData value
     * this function overrides RowList._formatData to deal with rowKey here
     *
     * @param {(Array|Object)} data - rowList
     * @param {Object} options - append options
     * @returns {Array} rowList with row
     * @override
     * @private
     */
    _formatData: function(data, options) {
        var rootRow = createEmptyTreeRowData();
        var flattenedRow = [];
        var rowList, parentRow, parentRowKey;

        rowList = _.filter(data, _.isObject);
        rowList = util.isArray(rowList) ? rowList : [rowList];

        if (options) {
            // probably an append operation
            // which requires specific parent row
            parentRowKey = options.parentRowKey;
            if (_.isNumber(parentRowKey) || _.isString(parentRowKey)) {
                parentRow = this.get(options.parentRowKey);
                rootRow._treeData.childrenRowKeys
                    = parentRow.getTreeChildrenRowKeys();
                rootRow._treeData.hasNextSibling
                    = parentRow.hasTreeNextSibling().slice(0);
                rootRow.rowKey = options.parentRowKey;
            } else {
                // no parent row key means root row
                rootRow = this._rootRow;
            }
        } else {
            // from setOriginal or setData
            // which requires to reset root row
            this._rootRow = rootRow;
        }

        this._flattenRow(rowList, flattenedRow, [rootRow]);

        if (parentRow) {
            parentRow.setTreeChildrenRowKeys(rootRow._treeData.childrenRowKeys);
        }

        _.each(flattenedRow, function(row, i) {
            if (this.isRowSpanEnable()) {
                this._setExtraRowSpanData(flattenedRow, i);
            }
        }, this);

        return flattenedRow;
    },

    /**
     * Flatten nested tree data to 1-depth grid data.
     * @param {Array} treeRows - nested rows having children
     * @param {Array} flattenedRows - flattend rows. you should give an empty array at the initial call of this function
     * @param {Array} ancestors - ancester rows
     */
    _flattenRow: function(treeRows, flattenedRows, ancestors) {
        var parent;
        var lastSibling = treeRows[treeRows.length - 1];

        parent = ancestors[ancestors.length - 1];
        parent._treeData.childrenRowKeys = parent._treeData.childrenRowKeys || [];

        _.each(treeRows, function(row) {
            // sets rowKey property
            row = this._baseFormat(row);
            row._treeData = {
                parentRowKey: parent.rowKey,
                hasNextSibling: parent._treeData.hasNextSibling.concat([lastSibling !== row]),
                childrenRowKeys: row._children ? [] : null
            };
            parent._treeData.childrenRowKeys.push(row.rowKey);

            flattenedRows.push(row);

            if (util.isArray(row._children)) {
                this._flattenRow(row._children, flattenedRows, ancestors.concat([row]));
                delete row._children;
            }
        }, this);
    },

    /**
     * calculate index of given parent row key and offset
     * @param {(Number|String)} parentRowKey - parent row key
     * @param {Number} offset - offset
     * @returns {Number} - calculated index
     * @private
     */
    _indexOfParentRowKeyAndOffset: function(parentRowKey, offset) {
        var at, parentRow, childrenRowKeys;

        parentRow = this.get(parentRowKey);
        if (parentRow) {
            childrenRowKeys = parentRow.getTreeChildrenRowKeys();
            at = this.indexOf(parentRow);
        } else {
            childrenRowKeys = this._rootRow._treeData.childrenRowKeys;
            at = -1; // root row actually doesn't exist
        }

        offset = Math.max(0, offset);
        offset = Math.min(offset, childrenRowKeys.length);
        if (childrenRowKeys.length === 0 || offset === 0) {
            // first sibling
            // then the `at` is right after the parent row
            at = at + 1;
        } else if (childrenRowKeys.length > offset) {
            // not the last sibling
            // right before the next sibling
            at = this.indexOf(this.get(childrenRowKeys[offset]));
        } else {
            // last sibling
            at = this.indexOf(this.get(childrenRowKeys[childrenRowKeys.length - 1]));
            // and after all it's descendant rows and itself
            at += this.getTreeDescendantRowKeys(at).length + 1;
        }

        return at;
    },

    /**
     * update hasNextSibling value of previous sibling and of itself
     * @param {(Number|String)} rowKey - row key
     * @private
     */
    _syncHasTreeNextSiblingData: function(rowKey) {
        var currentRow = this.get(rowKey);
        var currentDepth, prevSiblingRow, nextSiblingRow;

        if (!currentRow) {
            return;
        }

        currentDepth = currentRow.getTreeDepth();
        prevSiblingRow = this.get(this.getTreePrevSiblingRowKey(rowKey));
        nextSiblingRow = this.get(this.getTreeNextSiblingRowKey(rowKey));

        currentRow.hasTreeNextSibling()[currentDepth - 1] = !!nextSiblingRow;

        if (prevSiblingRow) {
            prevSiblingRow.hasTreeNextSibling()[currentDepth - 1] = true;
        }
    },

    /**
     * Insert the new row with specified data to the end of table.
     * @param {(Array|Object)} [rowData] - The data for the new row
     * @param {Object} [options] - Options
     * @param {(Number|String)} [options.parentRowKey] - row key of the parent which appends given rows
     * @param {Number} [options.offset] - offset from first sibling
     * @param {Boolean} [options.focus] - If set to true, move focus to the new row after appending
     * @returns {Array.<module:model/data/treeTow>} Row model list
     * @override
     */
    appendRow: function(rowData, options) {
        var modelList;

        options = _.extend({
            at: this._indexOfParentRowKeyAndOffset(options.parentRowKey, options.offset)
        }, options);

        modelList = this._appendRow(rowData, options);

        this._syncHasTreeNextSiblingData(modelList[0].get('rowKey'));
        if (modelList.length > 1) {
            this._syncHasTreeNextSiblingData(modelList[modelList.length - 1].get('rowKey'));
        }

        this.trigger('add', modelList, options);

        return modelList;
    },

    /**
     * Insert the given data into the very first row of root
     * @param {(Array|Object)} [rowData] - The data for the new row
     * @param {Object} [options] - Options
     * @param {Boolean} [options.focus] - If set to true, move focus to the new row after appending
     * @returns {Array.<module:model/data/treeTow>} Row model list
     */
    prependRow: function(rowData, options) {
        options = options || {};
        options.parentRowKey = null;
        options.offset = 0;

        return this.appendRow(rowData, options);
    },

    _removeChildFromParent: function(childRowKey) {
        var parentRowKey = this.get(childRowKey).getTreeParentRowKey();
        var parentRow = this.get(parentRowKey);
        var rootTreeData = this._rootRow._treeData;

        if (parentRow) {
            parentRow.removeTreeChildrenRowKey(childRowKey);
        } else {
            rootTreeData.childrenRowKeys = _.filter(rootTreeData.childrenRowKeys, function(rootChildRowKey) {
                return rootChildRowKey !== childRowKey;
            }, this);
        }
    },

    _removeRow: function(rowKey, options) {
        this._removeChildFromParent(rowKey);
        RowList.prototype._removeRow.call(this, rowKey, options);
    },

    /**
     * remove row of given row key. it will also remove it's descendant
     * @param {(Number|String)} rowKey - 행 데이터의 고유 키
     * @param {object} options - 삭제 옵션
     * @param {boolean} options.removeOriginalData - 원본 데이터도 함께 삭제할 지 여부
     * @param {boolean} options.keepRowSpanData - rowSpan이 mainRow를 삭제하는 경우 데이터를 유지할지 여부
     * @override
     */
    removeRow: function(rowKey, options) {
        var row = this.get(rowKey);
        var currentIndex = this.indexOf(row);
        var prevSiblingRowKey = this.getTreePrevSiblingRowKey(rowKey);
        var descendantRowKeys;

        if (!row) {
            return;
        }

        // remove descendant rows including itself
        descendantRowKeys = this.getTreeDescendantRowKeys(rowKey);
        descendantRowKeys.reverse().push(rowKey);
        _.each(descendantRowKeys, function(descendantRowKey) {
            this._removeRow(descendantRowKey, options);
        }, this);

        if (_.isNumber(prevSiblingRowKey) || _.isString(prevSiblingRowKey)) {
            this._syncHasTreeNextSiblingData(prevSiblingRowKey);
        }

        if (options && options.removeOriginalData) {
            this.setOriginalRowList();
        }
        this.trigger('remove', rowKey, currentIndex);
    },

    /**
     * get row keys of sibling and of itself
     * @param {(Number|String)} rowKey - row key
     * @returns {Array.<(Number|String)>} - sibling row keys
     */
    getTreeSiblingRowKeys: function(rowKey) {
        var parentRow = this.get(this.get(rowKey).getTreeParentRowKey());
        var childrenRowKeys;

        if (parentRow) {
            childrenRowKeys = parentRow.getTreeChildrenRowKeys();
        } else {
            childrenRowKeys = this._rootRow._treeData.childrenRowKeys.slice(0);
        }

        return childrenRowKeys;
    },
    /**
     * get row key of previous sibling
     * @param {(Number|String)} rowKey - row key
     * @returns {(Number|String)} - previous sibling row key
     */
    getTreePrevSiblingRowKey: function(rowKey) {
        var siblingRowKeys = this.getTreeSiblingRowKeys(rowKey);
        var currentIndex = siblingRowKeys.indexOf(rowKey);

        return currentIndex > 0 ? siblingRowKeys[currentIndex - 1] : null;
    },

    /**
     * get row key of next sibling
     * @param {(Number|String)} rowKey - row key
     * @returns {(Number|String)} - next sibling row key
     */
    getTreeNextSiblingRowKey: function(rowKey) {
        var siblingRowKeys = this.getTreeSiblingRowKeys(rowKey);
        var currentIndex = siblingRowKeys.indexOf(rowKey);

        return (currentIndex + 1 >= siblingRowKeys.length)
            ? null : siblingRowKeys[currentIndex + 1];
    },

    /**
     * get top most row keys
     * @returns {(Number|String)[]} - row keys
     */
    getTopMostRowKeys: function() {
        return this._rootRow._treeData.childrenRowKeys;
    },

    /**
     * get tree children of row of given rowKey
     * @param {(Number|String)} rowKey - row key
     * @returns {(Number|String)[]} - children of found row
     */
    getTreeChildrenRowKeys: function(rowKey) {
        var row = this.get(rowKey);

        return row.getTreeChildrenRowKeys();
    },

    /**
     * get tree descendant of row of given rowKey
     * @param {(Number|String)} rowKey - row key
     * @returns {(Number|String)[]} - descendant of found row
     */
    getTreeDescendantRowKeys: function(rowKey) {
        var index = 0;
        var rowKeys = [rowKey];

        while (index < rowKeys.length) {
            rowKeys = rowKeys.concat(this.getTreeChildrenRowKeys(rowKeys[index]));
            index += 1;
        }
        rowKeys.shift();

        return rowKeys;
    },

    /**
     * expand tree row
     * @param {(Number|String)} rowKey - row key
     * @param {Boolean} recursive - true for recursively expand all descendant
     * @param {Boolean} silent - true to mute event
     * @returns {(Number|String)[]} - children or descendant of given row
     */
    treeExpand: function(rowKey, recursive, silent) {
        var descendantRowKeys = this.getTreeDescendantRowKeys(rowKey);
        var row = this.get(rowKey);
        row.setTreeExpanded(true);

        if (recursive) {
            _.each(descendantRowKeys, function(descendantRowKey) {
                var descendantRow = this.get(descendantRowKey);
                if (descendantRow.hasTreeChildren()) {
                    descendantRow.setTreeExpanded(true);
                }
            }, this);
        } else {
            descendantRowKeys = _.filter(descendantRowKeys, function(descendantRowKey) {
                return this.isTreeVisible(descendantRowKey);
            }, this);
        }

        if (!silent) {
            this.trigger('expanded', descendantRowKeys.slice(0));
        }

        return descendantRowKeys;
    },

    /**
     * expand all rows
     */
    treeExpandAll: function() {
        var topMostRowKeys = this.getTopMostRowKeys();

        _.each(topMostRowKeys, function(topMostRowKey) {
            this.treeExpand(topMostRowKey, true, true);
        }, this);

        this.trigger('expandedAll');
    },

    /**
     * collapse tree row
     * @param {(Number|String)} rowKey - row key
     * @param {Boolean} recursive - true for recursively expand all descendant
     * @param {Boolean} silent - true to mute event
     * @returns {(Number|String)[]} - children or descendant of given row
     */
    treeCollapse: function(rowKey, recursive, silent) {
        var row = this.get(rowKey);

        var descendantRowKeys = this.getTreeDescendantRowKeys(rowKey);

        if (recursive) {
            _.each(descendantRowKeys, function(descendantRowKey) {
                var descendantRow = this.get(descendantRowKey);
                if (descendantRow.hasTreeChildren()) {
                    descendantRow.setTreeExpanded(false);
                }
            }, this);
        } else {
            descendantRowKeys = _.filter(descendantRowKeys, function(descendantRowKey) {
                return this.isTreeVisible(descendantRowKey);
            }, this);
        }

        row.setTreeExpanded(false);

        if (!silent) {
            this.trigger('collapsed', descendantRowKeys.slice(0));
        }

        return descendantRowKeys;
    },

    /**
     * collapse all rows
     */
    treeCollapseAll: function() {
        var topMostRowKeys = this.getTopMostRowKeys();

        _.each(topMostRowKeys, function(topMostRowKey) {
            this.treeCollapse(topMostRowKey, true, true);
        }, this);

        this.trigger('collapsedAll');
    },

    /**
     * get the parent of the row which has the given row key
     * @param {Number|String} rowKey - row key
     * @returns {TreeRow} - the parent row
     */
    getTreeParent: function(rowKey) {
        var row = this.get(rowKey);

        if (!row) {
            return null;
        }

        return this.get(row.getTreeParentRowKey());
    },

    /**
     * get the ancestors of the row which has the given row key
     * @param {Number|String} rowKey - row key
     * @returns {Array.<TreeRow>} - the ancestor rows
     */
    getTreeAncestors: function(rowKey) {
        var ancestors = [];
        var row = this.getTreeParent(rowKey);

        while (row) {
            ancestors.push(row);
            row = this.getTreeParent(row.get('rowKey'));
        }

        return ancestors.reverse();
    },

    /**
     * get the children of the row which has the given row key
     * @param {Number|String} rowKey - row key
     * @returns {Array.<TreeRow>} - the children rows
     */
    getTreeChildren: function(rowKey) {
        var childrenRowKeys = this.getTreeChildrenRowKeys(rowKey);

        return _.map(childrenRowKeys, function(childRowKey) {
            return this.get(childRowKey);
        }, this);
    },

    /**
     * get the descendants of the row which has the given row key
     * @param {Number|String} rowKey - row key
     * @returns {Array.<TreeRow>} - the descendant rows
     */
    getTreeDescendants: function(rowKey) {
        var descendantRowKeys = this.getTreeDescendantRowKeys(rowKey);

        return _.map(descendantRowKeys, function(descendantRowKey) {
            return this.get(descendantRowKey);
        }, this);
    },

    /**
     * get the depth of the row which has the given row key
     * @param {Number|String} rowKey - row key
     * @returns {Number} - the depth
     */
    getTreeDepth: function(rowKey) {
        var row = this.get(rowKey);
        var depth;

        if (row) {
            return row.getTreeDepth();
        }

        return depth;
    },

    /**
     * test if the row of given key should be visible
     * @param {String|Number} rowKey - row key to test
     * @returns {Boolean} - true if visible
     */
    isTreeVisible: function(rowKey) {
        var visible = true;

        _.each(this.getTreeAncestors(rowKey), function(ancestor) {
            visible = visible && ancestor.getTreeExpanded();
        }, this);

        return visible;
    },

    /**
     * Check whether the row is visible or not
     * @returns {boolean} state
     * @override
     * @todo Change the method name from isTreeVisible to isVisibleRow
     */
    isVisibleRow: function(rowKey) {
        return this.isTreeVisible(rowKey);
<<<<<<< HEAD
=======
    },

    /**
     * Check the checkbox input in the row header
     * @param {number} rowKey - Current row key
     * @override
     */
    check: function(rowKey) {
        this._setCheckedState(rowKey, true);
    },

    /**
     * Uncheck the checkbox input in the row header
     * @param {number} rowKey - Current row key
     * @override
     */
    uncheck: function(rowKey) {
        this._setCheckedState(rowKey, false);
    },

    /**
     * Set checked state by using a cascading option
     * @param {number} rowKey - Current row key
     * @param {boolean} state - Whether checking the input button or not
     * @private
     */
    _setCheckedState: function(rowKey, state) {
        var useCascadingCheckbox = this.columnModel.useCascadingCheckbox();

        this.setValue(rowKey, '_button', state);

        if (useCascadingCheckbox) {
            this._updateDecendantsCheckedState(rowKey, state);
            this._updateAncestorsCheckedState(rowKey);
        }
    },

    /**
     * Update checked state of all descendant rows
     * @param {number} rowKey - Current row key
     * @param {boolean} state - Whether checking the input button or not
     * @private
     */
    _updateDecendantsCheckedState: function(rowKey, state) {
        var descendants = this.getTreeDescendants(rowKey);

        _.each(descendants, function(descendantRowKey) {
            this.setValue(descendantRowKey, '_button', state);
        }, this);
    },

    /**
     * Update checked state of all ancestor rows
     * @param {number} rowKey - Current row key
     * @param {boolean} state - Whether checking the input button or not
     * @private
     */
    _updateAncestorsCheckedState: function(rowKey) {
        var parentRowKey = this.get(rowKey).getTreeParentRowKey();

        while (parentRowKey > -1) {
            this._setCheckedStateToParent(parentRowKey);
            parentRowKey = this.get(parentRowKey).getTreeParentRowKey();
        }
    },

    /**
     * Set checked state of the parent row according to the checked children rows
     * @param {number} rowKey - Current row key
     * @private
     */
    _setCheckedStateToParent: function(rowKey) {
        var childernRowKeys = this.get(rowKey).getTreeChildrenRowKeys();
        var checkedChildrenCnt = 0;
        var checkedState;

        _.each(childernRowKeys, function(childRowKey) {
            if (this.get(childRowKey).get('_button')) {
                checkedChildrenCnt += 1;
            }
        }, this);

        checkedState = checkedChildrenCnt === childernRowKeys.length;

        this.setValue(rowKey, '_button', checkedState);
>>>>>>> 05872f61
    }
});

function createEmptyTreeRowData() {
    return {
        _treeData: {
            hasNextSibling: []
        }
    };
}

module.exports = TreeRowList;<|MERGE_RESOLUTION|>--- conflicted
+++ resolved
@@ -547,8 +547,6 @@
      */
     isVisibleRow: function(rowKey) {
         return this.isTreeVisible(rowKey);
-<<<<<<< HEAD
-=======
     },
 
     /**
@@ -634,7 +632,6 @@
         checkedState = checkedChildrenCnt === childernRowKeys.length;
 
         this.setValue(rowKey, '_button', checkedState);
->>>>>>> 05872f61
     }
 });
 
