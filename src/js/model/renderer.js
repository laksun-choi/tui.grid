/**
 * @fileoverview Rendering 모델
 * @author NHN Ent. FE Development Team
 */

'use strict';

var _ = require('underscore');
var snippet = require('tui-code-snippet');

var Model = require('../base/model');
var Row = require('./row');
var RowList = require('./rowList');
var renderStateMap = require('../common/constMap').renderState;
var CELL_BORDER_WIDTH = require('../common/constMap').dimension.CELL_BORDER_WIDTH;

var DATA_LENGTH_FOR_LOADING = 1000;

/**
 * View 에서 Rendering 시 사용할 객체
 * @module model/renderer
 * @extends module:base/model
 * @param {Object} attrs - Attributes
 * @param {Object} options - Options
 * @ignore
 */
var Renderer = Model.extend(/** @lends module:model/renderer.prototype */{
    initialize: function(attrs, options) {
        var rowListOptions;
        var partialLside, partialRside;

        _.assign(this, {
            dataModel: options.dataModel,
            columnModel: options.columnModel,
            focusModel: options.focusModel,
            dimensionModel: options.dimensionModel,
            coordRowModel: options.coordRowModel,
            coordColumnModel: options.coordColumnModel
        });

        rowListOptions = {
            dataModel: this.dataModel,
            columnModel: this.columnModel,
            focusModel: this.focusModel
        };

        partialLside = new RowList([], rowListOptions);
        partialRside = new RowList([], rowListOptions);

        this.set({
            lside: [],
            rside: [],
            partialLside: partialLside,
            partialRside: partialRside
        });

        this.listenTo(this.columnModel, 'columnModelChange change', this._onColumnModelChange)
            .listenTo(this.dataModel, 'sort reset', this._onDataModelChange)
            .listenTo(this.dataModel, 'delRange', this._onRangeDataModelChange)
            .listenTo(this.dataModel, 'add', this._onAddDataModelChange)
            .listenTo(this.dataModel, 'remove', this._onRemoveDataModelChange)
            .listenTo(this.dataModel, 'beforeReset', this._onBeforeResetData)
            .listenTo(this.focusModel, 'change:editingAddress', this._onEditingAddressChange)
            .listenTo(partialLside, 'valueChange', this._executeRelation)
            .listenTo(partialRside, 'valueChange', this._executeRelation)
            .listenTo(this.coordRowModel, 'reset', this._onChangeRowHeights)
            .listenTo(this.dimensionModel, 'columnWidthChanged', this.finishEditing)
            .listenTo(this.dimensionModel, 'change:width', this._updateMaxScrollLeft)
            .listenTo(this.dimensionModel, 'change:totalRowHeight change:scrollBarSize change:bodyHeight',
                this._updateMaxScrollTop);

        if (this.get('showDummyRows')) {
            this.listenTo(this.dimensionModel, 'change:bodyHeight change:totalRowHeight', this._resetDummyRowCount);
            this.on('change:dummyRowCount', this._resetDummyRows);
        }

        this.on('change', this._onChangeIndex, this);
        this._onChangeLayoutBound = _.bind(this._onChangeLayout, this);

        this._updateMaxScrollLeft();
    },

    defaults: {
        top: 0,
        bottom: 0,
        scrollTop: 0,
        scrollLeft: 0,
        maxScrollLeft: 0,
        maxScrollTop: 0,
        startIndex: -1,
        endIndex: -1,
        startNumber: 1,
        lside: null,
        rside: null,
        partialLside: null,
        partialRside: null,
        showDummyRows: false,
        dummyRowCount: 0,

        // text that will be shown if no data to render (custom value set by user)
        emptyMessage: null,

        // constMap.renderState
        state: renderStateMap.DONE
    },

    /**
     * Event handler for change:scrollTop and change:scrollLeft.
     * @private
     */
    _onChangeLayout: function() {
        this.focusModel.finishEditing();
        this.focusModel.focusClipboard();
    },

    /**
     * Event handler for changing startIndex or endIndex.
     * @param {Object} model - Renderer model fired event
     * @private
     */
    _onChangeIndex: function(model) {
        var changedData = model.changed;
        var changedStartIndex = _.has(changedData, 'startIndex');
        var changedEndIndex = _.has(changedData, 'endIndex');

        if (changedStartIndex || changedEndIndex) {
            this.refresh();
        }
    },

    /**
     * Event handler for 'reset' event on coordRowModel
     * @private
     */
    _onChangeRowHeights: function() {
        var coordRowModel = this.coordRowModel;
        var lside = this.get('partialLside');
        var rside = this.get('partialRside');
        var i = 0;
        var len = lside.length;
        var height;

        for (; i < len; i += 1) {
            height = coordRowModel.getHeightAt(i);

            lside.at(i).set('height', height);
            rside.at(i).set('height', height);
        }
    },

    /**
     * Event handler for 'chage:width' event on Dimension.
     * @private
     */
    _updateMaxScrollLeft: function() {
        var dimension = this.dimensionModel;
        var maxScrollLeft = this.coordColumnModel.getFrameWidth('R') - dimension.get('rsideWidth') +
                dimension.getScrollYWidth();

        this.set('maxScrollLeft', maxScrollLeft);
    },

    /**
     * Event handler to reset 'maxScrollTop' attribute.
     * @private
     */
    _updateMaxScrollTop: function() {
        var dimension = this.dimensionModel;
        var maxScrollTop = dimension.get('totalRowHeight') - dimension.get('bodyHeight') +
            dimension.getScrollXHeight();

        this.set('maxScrollTop', maxScrollTop);
    },

    /**
     * Event handler for 'beforeReset' event on dataModel
     * @param {number} dataLength - the length of data
     * @private
     */
    _onBeforeResetData: function(dataLength) {
        if (dataLength > DATA_LENGTH_FOR_LOADING) {
            this.set('state', renderStateMap.LOADING);
        }
    },

    /**
     * Event handler for 'change:editingAddress' event on focusModel
     * @param {module:model/focus} focusModel - focus model
     * @param {{rowKey: Number, columnName: String}} address - address
     * @private
     */
    _onEditingAddressChange: function(focusModel, address) {
        var target = address;
        var editing = true;
        var self = this;

        if (!address) {
            target = focusModel.previous('editingAddress');
            editing = false;
        }
        this._updateCellData(target.rowKey, target.columnName, {
            editing: editing
        });

        this._triggerEditingStateChanged(target.rowKey, target.columnName);

        // defered call to prevent 'change:scrollLeft' or 'change:scrollTop' event
        // triggered by module:view/layout/body._onScroll()
        // when module:model/focus.scrollToFocus() method is called.
        _.defer(function() {
            self._toggleChangeLayoutEventHandlers(editing);
        });
    },

    /**
     * Toggle event handler for change:scrollTop and change:scrollLeft event.
     * @param {Boolean} editing - whether currently editing
     * @private
     */
    _toggleChangeLayoutEventHandlers: function(editing) {
        var renderEventName = 'change:scrollTop change:scrollLeft';
        var dimensionEventName = 'columnWidthChanged';

        if (editing) {
            this.listenToOnce(this.dimensionModel, dimensionEventName, this._onChangeLayoutBound);
            this.once(renderEventName, this._onChangeLayoutBound);
        } else {
            this.stopListening(this.dimensionModel, dimensionEventName, this._onChangeLayoutBound);
            this.off(renderEventName, this._onChangeLayoutBound);
        }
    },

    /**
     * Triggers the 'editingStateChanged' event if the cell data identified by
     * given row key and column name has the useViewMode:true option.
     * @param {String} rowKey - row key
     * @param {String} columnName - column name
     * @private
     */
    _triggerEditingStateChanged: function(rowKey, columnName) {
        var cellData = this.getCellData(rowKey, columnName);

        if (snippet.pick(cellData, 'columnModel', 'editOptions', 'useViewMode') !== false &&
            cellData.convertedHTML === null) {
            this.trigger('editingStateChanged', cellData);
        }
    },

    /**
     * Updates the view-data of the cell identified by given rowKey and columnName.
     * @param {(String|Number)} rowKey - row key
     * @param {String} columnName - column name
     * @param {Object} cellData - cell data
     * @private
     */
    _updateCellData: function(rowKey, columnName, cellData) {
        var rowModel = this._getRowModel(rowKey, columnName);

        if (rowModel) {
            rowModel.setCell(columnName, cellData);
        }
    },

    /**
     * Initializes own properties.
     * (called by module:addon/net)
     */
    initializeVariables: function() {
        this.set({
            top: 0,
            scrollTop: 0,
            scrollLeft: 0,
            startNumber: 1
        });
    },

    /**
     * 열고정 영역 또는 열고정이 아닌 영역에 대한 Render Collection 을 반환한다.
     * @param {String} [whichSide='R']    어느 영역인지 여부. 'L|R' 중에 하나의 값을 넘긴다.
     * @returns {Object} collection  해당 영역의 랜더 데이터 콜랙션
     */
    getCollection: function(whichSide) {
        var attrName = this._getPartialWhichSideType(whichSide);

        return this.get(attrName);
    },

    /**
     * Get string of partial which side type
     * @param {string} whichSide - Type of which side (L|R)
     * @returns {string} String of appened prefix value 'partial'
     * @private
     */
    _getPartialWhichSideType: function(whichSide) {
        return snippet.isString(whichSide) ? 'partial' + whichSide + 'side' : 'partialRside';
    },

    /**
     * Data.ColumnModel 이 변경되었을 때 열고정 영역 frame, 열고정 영역이 아닌 frame 의 list 를 재생성 하기 위한 이벤트 핸들러
     * @private
     */
    _onColumnModelChange: function() {
        this.set({scrollTop: 0}, {silent: true});

        this._resetViewModelList();
        this._setRenderingRange(true);

        this.refresh({
            change: false,
            columnModelChanged: true
        });
    },

    /**
     * Event handler for changing data list
     * @private
     */
    _onDataModelChange: function() {
<<<<<<< HEAD
        _.each(['lside', 'rside'], function(attrName) {
            this.set(attrName, new Array(this.dataModel.length));
        }, this);

=======
        this._resetViewModelList();
>>>>>>> 627c132b
        this._setRenderingRange(true);

        this.refresh({
            type: 'reset',
            dataListChanged: true
        });
    },

    /**
     * Event handler for adding data list
     * @param {array} modelList - List of added item
     * @param {object} options - Info of added item
     * @private
     */
    _onAddDataModelChange: function(modelList, options) {
        var columnNamesMap = this._getColumnNamesOfEachSide();
        var at = options.at;
        var height, viewData, rowNum;
        var viewModel;

        this._setRenderingRange(true);

        // the type of modelList is array or collection
        modelList = _.isArray(modelList) ? modelList : modelList.models;

        _.each(modelList, function(model, index) {
            height = this.coordRowModel.getHeightAt(index);

            _.each(['lside', 'rside'], function(attrName) {
                rowNum = at + index + 1;
                viewData = this._createViewDataFromDataModel(
                    model, columnNamesMap[attrName], height, rowNum);

                viewModel = this._createRowModel(viewData, true);

                this.get(attrName).splice(at + index, 0, viewModel);
            }, this);
        }, this);

        this.refresh({
            type: 'add',
            dataListChanged: true
        });

        if (options.focus) {
            this.focusModel.focusAt(options.at, 0);
        }
    },

    /**
     * Event handler for removing data list
     * @param {number|string} rowKey - rowKey of the removed row
     * @param {number} removedIndex - Index of the removed row
     * @private
     */
    _onRemoveDataModelChange: function(rowKey, removedIndex) {
        _.each(['lside', 'rside'], function(attrName) {
            this.get(attrName).splice(removedIndex, 1);
        }, this);

        this._setRenderingRange(true);

        this.refresh({
            dataListChanged: true
        });
    },

    /**
     * Event handler for deleting cell data
     * @param {array} rowKeys - List of row key
     * @param {array} columnNames - List of colum name
     * @private
     */
    _onRangeDataModelChange: function(rowKeys, columnNames) {
        var columnModel = this.columnModel;

        this._setRenderingRange(true);

        _.each(['partialLside', 'partialRside'], function(attrName) {
            _.each(this.get(attrName).models, function(model) {
                var rowKey = model.get('rowKey');
                var changedRow = _.contains(rowKeys, rowKey);

                if (changedRow) {
                    _.each(columnNames, function(columnName) {
                        if (columnModel.getColumnModel(columnName).editOptions) {
                            this._updateCellData(rowKey, columnName, {
                                value: '',
                                formattedValue: ''
                            });
                        }
                    }, this);
                }
            }, this);
        }, this);

        this.refresh({
            type: 'delRange',
            dataListChanged: true
        });
    },

    /**
     * Resets dummy rows and trigger 'dataListChanged' event.
     * @private
     */
    _resetDummyRows: function() {
        this._clearDummyRows();
        this._fillDummyRows();
        this.trigger('rowListChanged');
    },

    /**
     * Set index-range to render
     * @param {boolean} silent - whether set attributes silently
     * @private
     */
    _setRenderingRange: function(silent) {
        var dataLength = this.dataModel.length;

        this.set({
            startIndex: dataLength ? 0 : -1,
            endIndex: dataLength - 1
        }, {
            silent: silent
        });
    },

    /**
     * Returns the new data object for rendering based on rowDataModel and specified column names.
     * @param  {Object} rowDataModel - Instance of module:model/data/row
     * @param  {Array.<String>} columnNames - Column names
     * @param  {Number} height - the height of the row
     * @param  {Number} rowNum - Row number
     * @returns {Object} - view data object
     * @private
     */
    _createViewDataFromDataModel: function(rowDataModel, columnNames, height, rowNum) {
        var viewData = {
            rowNum: rowNum,
            height: height,
            rowKey: rowDataModel.get('rowKey'),
            _extraData: rowDataModel.get('_extraData')
        };

        _.each(columnNames, function(columnName) {
            var value = rowDataModel.get(columnName);

            if (columnName === '_number' && !_.isNumber(value)) {
                value = rowNum;
            }
            viewData[columnName] = value;
        });

        return viewData;
    },

    /**
     * Returns the object that contains two array of column names splitted by frozenCount.
     * @returns {{lside: Array, rside: Array}} - Column names map
     * @private
     */
    _getColumnNamesOfEachSide: function() {
        var frozenCount = this.columnModel.getVisibleFrozenCount(true);
        var columnModels = this.columnModel.getVisibleColumns(null, true);
        var columnNames = _.pluck(columnModels, 'name');

        var test = {
            lside: columnNames.slice(0, frozenCount),
            rside: columnNames.slice(frozenCount)
        };

        return test;
    },

    /**
     * Add view model list by range
     * @param {number} startIndex - Index of start row
     * @param {number} endIndex - Index of end row
     * @private
     */
    _addViewModelListWithRange: function(startIndex, endIndex) {
        var columnNamesMap = this._getColumnNamesOfEachSide();
        var rowDataModel, height, index;

        if (startIndex >= 0 && endIndex >= 0) {
            for (index = startIndex; index <= endIndex; index += 1) {
                rowDataModel = this.dataModel.at(index);
                height = this.coordRowModel.getHeightAt(index);

                this._addViewModelList(rowDataModel, columnNamesMap, height, index);
            }
        }
    },

    /**
     * Add view model list on each side
     * @param {object} rowDataModel - Data model of row
     * @param {object} columnNamesMap - Map of column names
     * @param {number} height - Height of row
     * @param {number} index - Index of row
     * @private
     */
    _addViewModelList: function(rowDataModel, columnNamesMap, height, index) {
        _.each(['lside', 'rside'], function(attrName) {
            var viewData;

            if (!this.get(attrName)[index]) {
                viewData = this._createViewDataFromDataModel(
                    rowDataModel, columnNamesMap[attrName], height, index + 1);

                this.get(attrName)[index] = this._createRowModel(viewData, true);
            }
        }, this);
    },

    /**
     * Update the row number
     * @param {number} startIndex - Start index
     * @param {number} endIndex - End index
     * @private
     */
    _updateRowNumber: function(startIndex, endIndex) {
        var collection = this.get('lside');
        var index = startIndex;
        var currentModel, rowNum, newRowNum;

        for (; index <= endIndex; index += 1) {
            currentModel = collection[index];
            newRowNum = index + 1;

            if (currentModel) {
                rowNum = currentModel.get('rowNum');
                newRowNum = index + 1;

                if (rowNum !== newRowNum) {
                    currentModel.set({
                        rowNum: newRowNum
                    }, {
                        silent: true
                    });

                    currentModel.setCell('_number', {
                        formattedValue: newRowNum,
                        value: newRowNum
                    });
                }
            }
        }
    },

    /**
     * Reset partial view model list
     * @param {number} startIndex - Index of start row
     * @param {number} endIndex - Index of end row
     * @private
     */
    _resetPartialViewModelList: function(startIndex, endIndex) {
        var originalWhichSide, partialWhichSide;
        var viewModelList, partialViewModelList;

        _.each(['L', 'R'], function(whichSide) {
            originalWhichSide = whichSide.toLowerCase() + 'side';
            partialWhichSide = this._getPartialWhichSideType(whichSide);
            viewModelList = this.get(originalWhichSide);
            partialViewModelList = viewModelList.slice(startIndex, endIndex + 1);

            this.get(partialWhichSide).reset(partialViewModelList);
        }, this);
    },

    /**
     * Returns the count of rows (except dummy rows) in view model list
     * @returns {Number} Count of rows
     * @private
     */
    _getActualRowCount: function() {
        return this.get('endIndex') - this.get('startIndex') + 1;
    },

    /**
     * Removes all dummy rows in the view model list.
     * @private
     */
    _clearDummyRows: function() {
        var dataRowCount = this.get('endIndex') - this.get('startIndex') + 1;

        _.each(['lside', 'rside'], function(attrName) {
            var rowList = this.get(attrName);

            while (rowList.length > dataRowCount) {
                rowList.pop();
            }
        }, this);
    },

    /**
     * Calculate required count of dummy rows and set the 'dummyRowCount' attribute.
     * @param {boolean} silent - whether sets the dummyRowCount silently
     * @private
     */
    _resetDummyRowCount: function() {
        var dimensionModel = this.dimensionModel;
        var totalRowHeight = dimensionModel.get('totalRowHeight');
        var rowHeight = dimensionModel.get('rowHeight') + CELL_BORDER_WIDTH;
        var bodyHeight = dimensionModel.get('bodyHeight') - dimensionModel.getScrollXHeight();
        var dummyRowCount = 0;

        if (totalRowHeight < bodyHeight) {
            dummyRowCount = Math.ceil((bodyHeight - totalRowHeight) / rowHeight);
        }

        this.set('dummyRowCount', dummyRowCount);
    },

    /**
     * fills the empty area with dummy rows.
     * @private
     */
    _fillDummyRows: function() {
        var dummyRowCount = this.get('dummyRowCount');
        var rowNum, rowHeight;

        if (dummyRowCount) {
            rowNum = this.get('startNumber') + this.get('endIndex') + 1;
            rowHeight = this.dimensionModel.get('rowHeight');

            _.times(dummyRowCount, function() {
                _.each(['lside', 'rside'], function(listName) {
                    this.get(listName).push(this._createRowModel({
                        height: rowHeight,
                        rowNum: rowNum
                    }));
                }, this);

                rowNum += 1;
            }, this);
        }
    },

    /* eslint-disable complexity */
    /**
     * Refreshes the rendering range and the list of view models, and triggers events.
     * @param {object} options - options
     * @param {boolean} [options.columnModelChanged] - The boolean value whether columnModel has changed
     * @param {boolean} [options.dataListChanged] - The boolean value whether dataModel has changed
     * @param {string} [options.type] - Event type (reset|add|remove)
     */
    refresh: function(options) {
        var columnModelChanged = !!options && options.columnModelChanged;
        var dataListChanged = !!options && options.dataListChanged;
        var eventType = !!options && options.type;
        var startIndex, endIndex, i;

        startIndex = this.get('startIndex');
        endIndex = this.get('endIndex');

        if (eventType !== 'add' && eventType !== 'delRange') {
            this._addViewModelListWithRange(startIndex, endIndex);
        }

        if (eventType !== 'delRange') {
            this._updateRowNumber(startIndex, endIndex);
        }

        this._resetPartialViewModelList(startIndex, endIndex);
        this._fillDummyRows();

        if (startIndex >= 0 && endIndex >= 0) {
            for (i = startIndex; i <= endIndex; i += 1) {
                this._executeRelation(i);
            }
        }

        if (columnModelChanged) {
            this.trigger('columnModelChanged');
        } else {
            this.trigger('rowListChanged', dataListChanged);
            if (dataListChanged) {
                this.coordRowModel.syncWithDom();
            }
        }
        this._refreshState();
    },
    /* eslint-enable complexity */

    /**
     * Set state value based on the DataModel.length
     * @private
     */
    _refreshState: function() {
        if (this.dataModel.length) {
            this.set('state', renderStateMap.DONE);
        } else {
            this.set('state', renderStateMap.EMPTY);
        }
    },

    /**
     * columnName 으로 lside 와 rside rendering collection 중 하나를 반환한다.
     * @param {String} columnName   컬럼명
     * @returns {Collection} 컬럼명에 해당하는 영역의 콜랙션
     * @private
     */
    _getCollectionByColumnName: function(columnName) {
        var lside = this.get('partialLside');
        var collection;

        if (lside.at(0) && lside.at(0).get(columnName)) {
            collection = lside;
        } else {
            collection = this.get('partialRside');
        }

        return collection;
    },

    /**
     * Returns the specified row model.
     * @param {(Number|String)} rowKey - row key
     * @param {String} columnName - column name
     * @returns {module:model/row}
     * @private
     */
    _getRowModel: function(rowKey, columnName) {
        var collection = this._getCollectionByColumnName(columnName);

        return collection.get(rowKey);
    },

    /**
     * 셀 데이터를 반환한다.
     * @param {number} rowKey   데이터의 키값
     * @param {String} columnName   컬럼명
     * @returns {object} cellData 셀 데이터
     * @example
     {
         rowKey: rowKey,
         columnName: columnName,
         value: value,
         rowSpan: rowSpanData.count,
         isMainRow: rowSpanData.isMainRow,
         mainRowKey: rowSpanData.mainRowKey,
         editable: editable,
         disabled: disabled,
         listItems: [],
         className: row.getClassNameList(columnName).join(' '),
         changed: []    //names of changed properties
     }
     */
    getCellData: function(rowKey, columnName) {
        var row = this._getRowModel(rowKey, columnName);
        var cellData = null;

        if (row) {
            cellData = row.get(columnName);
        }

        return cellData;
    },

    /**
     * Executes the relation of the row identified by rowIndex
     * @param {Number} rowIndex - Row index
     * @private
     */
    _executeRelation: function(rowIndex) {
        var row = this.dataModel.at(rowIndex);
        var renderIdx = rowIndex - this.get('startIndex');
        var rowModel, relationResult;

        relationResult = row.executeRelationCallbacksAll();

        _.each(relationResult, function(changes, columnName) {
            rowModel = this._getCollectionByColumnName(columnName).at(renderIdx);
            if (rowModel) {
                rowModel.setCell(columnName, changes);
            }
        }, this);
    },

    /**
     * Create row model
     * @param {object} attrs - Attributes to create
     * @param {boolean} parse - Whether calling parse or not
     * @returns {object} Row model
<<<<<<< HEAD
=======
     * @private
>>>>>>> 627c132b
     */
    _createRowModel: function(attrs, parse) {
        return new Row(attrs, {
            parse: parse,
            dataModel: this.dataModel,
            columnModel: this.columnModel,
            focusModel: this.focusModel
        });
<<<<<<< HEAD
=======
    },

    /**
     * Reset view models when value of columModel or dataModel is changed
     * @private
     */
    _resetViewModelList: function() {
        _.each(['lside', 'rside'], function(attrName) {
            this.set(attrName, new Array(this.dataModel.length));
        }, this);
>>>>>>> 627c132b
    }
});

module.exports = Renderer;<|MERGE_RESOLUTION|>--- conflicted
+++ resolved
@@ -316,14 +316,7 @@
      * @private
      */
     _onDataModelChange: function() {
-<<<<<<< HEAD
-        _.each(['lside', 'rside'], function(attrName) {
-            this.set(attrName, new Array(this.dataModel.length));
-        }, this);
-
-=======
         this._resetViewModelList();
->>>>>>> 627c132b
         this._setRenderingRange(true);
 
         this.refresh({
@@ -810,10 +803,7 @@
      * @param {object} attrs - Attributes to create
      * @param {boolean} parse - Whether calling parse or not
      * @returns {object} Row model
-<<<<<<< HEAD
-=======
-     * @private
->>>>>>> 627c132b
+     * @private
      */
     _createRowModel: function(attrs, parse) {
         return new Row(attrs, {
@@ -822,8 +812,6 @@
             columnModel: this.columnModel,
             focusModel: this.focusModel
         });
-<<<<<<< HEAD
-=======
     },
 
     /**
@@ -834,7 +822,6 @@
         _.each(['lside', 'rside'], function(attrName) {
             this.set(attrName, new Array(this.dataModel.length));
         }, this);
->>>>>>> 627c132b
     }
 });
 
