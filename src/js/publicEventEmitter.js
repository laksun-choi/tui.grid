--- conflicted
+++ resolved
@@ -75,10 +75,7 @@
      * @param  {module:model/focus} focusModel - Focus model
      */
     listenToFocusModel: function(focusModel) {
-<<<<<<< HEAD
         this._listenForThrough(focusModel, ['focusChange']);
-=======
-        this._listenForRename(focusModel, 'select', 'selectRow');
     },
 
     /**
@@ -90,7 +87,6 @@
             'check',
             'uncheck'
         ]);
->>>>>>> c92034a7
     }
 });
 
