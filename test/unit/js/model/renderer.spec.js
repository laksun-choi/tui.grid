--- conflicted
+++ resolved
@@ -246,11 +246,7 @@
         it('columnName 을 인자로 받아 해당 columnName 이 속한 collection 을 반환한다.', function() {
             var lside, rside;
 
-<<<<<<< HEAD
-            dataModel.append(rowList);
-=======
             dataModel.appendRow(rowList);
->>>>>>> 05872f61
             columnModel.set('frozenCount', 3);
 
             lside = renderModel.get('partialLside');
@@ -298,11 +294,7 @@
                     'columnName7': 'hidden'
                 }
             ];
-<<<<<<< HEAD
-            dataModel.append(rowList);
-=======
             dataModel.appendRow(rowList);
->>>>>>> 05872f61
             columnModel.set({
                 frozenCount: 3,
                 rowHeaders: ['rowNum', 'checkbox']
@@ -321,11 +313,7 @@
 
     describe('refresh()', function() {
         beforeEach(function() {
-<<<<<<< HEAD
-            dataModel.append(rowList);
-=======
             dataModel.appendRow(rowList);
->>>>>>> 05872f61
             columnModel.set('frozenCount', 3);
         });
 
@@ -393,11 +381,7 @@
                     coordColumnModel: coordColumnModel
                 });
                 listenModel.listenTo(renderModel, 'rowListChanged', callback);
-<<<<<<< HEAD
-                dataModel.append([]);
-=======
                 dataModel.appendRow([]);
->>>>>>> 05872f61
                 setTimeout(function() {
                     expect(callback).toHaveBeenCalled();
                     done();
